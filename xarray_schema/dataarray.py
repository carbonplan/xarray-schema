--- conflicted
+++ resolved
@@ -1,10 +1,6 @@
-<<<<<<< HEAD
-from typing import Any, Callable, Dict, List, Mapping, Union
-=======
 from __future__ import annotations
 
 from typing import Any, Callable, Dict, List, Mapping, Optional, Union
->>>>>>> bcaf95a4
 
 import xarray as xr
 
@@ -144,11 +140,7 @@
             self._array_type = ArrayTypeSchema(value)
 
     @property
-<<<<<<< HEAD
-    def attrs(self) -> AttrsSchema:
-=======
     def attrs(self) -> Optional[AttrsSchema]:
->>>>>>> bcaf95a4
         return self._attrs
 
     @attrs.setter
@@ -159,11 +151,7 @@
             self._attrs = AttrsSchema(value)
 
     @property
-<<<<<<< HEAD
-    def coords(self) -> Mapping:
-=======
     def coords(self) -> Optional[CoordsSchema]:
->>>>>>> bcaf95a4
         return self._coords
 
     @coords.setter
@@ -285,8 +273,4 @@
 
     @property
     def json(self) -> dict:
-<<<<<<< HEAD
-        return {k: v.json for k, v in self.attrs.items()}
-=======
-        return {k: v.json for k, v in self.coords.items()}
->>>>>>> bcaf95a4
+        return {k: v.json for k, v in self.coords.items()}