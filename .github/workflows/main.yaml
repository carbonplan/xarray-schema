--- conflicted
+++ resolved
@@ -9,16 +9,6 @@
     - cron: "0 0 * * *"
 
 jobs:
-<<<<<<< HEAD
-=======
-  lint:
-    runs-on: ubuntu-latest
-    steps:
-      - uses: actions/checkout@v2.4.0
-      - uses: actions/setup-python@v2.3.1
-      - uses: pre-commit/action@v2.0.3
-
->>>>>>> 2b4b4de2
   test:
     name: ${{ matrix.python-version }}-build
     runs-on: ubuntu-latest
